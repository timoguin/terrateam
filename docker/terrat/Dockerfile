# Define an argument for the base image
ARG BASE_IMAGE

# Optional base setup stage if BASE_IMAGE is not provided
FROM alpine:3.22 AS build-base

# Install base packages
RUN apk add --no-cache \
    bash \
    bsd-compat-headers \
    ca-certificates \
    cargo \
    clang \
    cmake \
    coreutils \
    curl \
    curl-dev \
    git \
    gmp-dev \
    libffi-dev \
    libretls \
    libretls-dev \
    m4 \
    make \
    mercurial \
    musl-dev \
    npm \
    opam \
    openssh \
    perl \
    pkgconf \
    py3-yaml \
    python3 \
    rsync \
    rust \
    sqlite-dev \
    zlib-dev

# Initialize opam
RUN opam init -ay --disable-sandboxing --bare

# Build libkqueue
COPY ./vendor/libkqueue /mono/vendor/libkqueue
WORKDIR /mono/vendor/libkqueue
RUN cmake -G "Unix Makefiles" -DCMAKE_INSTALL_PREFIX=/usr -DCMAKE_INSTALL_LIBDIR=lib $PWD && \
    make && \
    make install

# Copy source files
COPY ./ /mono
WORKDIR /

# Set up opam repositories and dependencies
RUN eval $(opam env) && \
    opam switch create -y 5.3.0 && \
    eval $(opam env) && \
    opam repository add opam-acsl mono/opam && \
    opam pin add -y containers 3.12 && \
    opam pin add -y pds 6.54 --no-depexts && \
    opam pin add -y hll 4.3 --no-depexts && \
    mkdir -p opam-mono/compilers opam-mono/packages && \
    echo 'opam-version: "2.0"' > opam-mono/repo && \
    opam repository add opam-mono opam-mono && \
    cd /mono/code && \
    hll generate \
      -n monorepo \
      --opam-dir ../../opam-mono \
      --tag 1.0 \
      --test-deps-as-regular-deps \
      --url-override file://$PWD && \
    opam update opam-mono && \
    opam info monorepo && \
    opam install -j$(nproc --all) -y --deps-only --no-depexts monorepo && \
    ulimit -s 524288 && ulimit -a && \
    time pds -d && \
    time make -j$(nproc --all) test test-terrat release-terrat && \
    mv build /build-cache

# Use provided BASE_IMAGE if specified, otherwise use the build-base stage
FROM ${BASE_IMAGE:-build-base} AS build-setup

# Copy source files
RUN rm -rfv /mono
COPY ./ /mono

# Build target for code-indexer
FROM build-setup AS code-indexer-build
WORKDIR /mono/code
RUN ulimit -s 524288 && ulimit -a && \
    mv /build-cache ./build && \
    eval $(opam env) && pds && \
    (time make -j$(nproc --all) -k release_terrat_code_indexer test \
        || time make -j1 release_terrat_code_indexer test) && \
    find . -name '*.tap' -exec cat '{}' \;

# Build target for terrat-ee
FROM build-setup AS terrat-ee-build
WORKDIR /mono/code
RUN ulimit -s 524288 && ulimit -a && \
    mv /build-cache ./build && \
    eval $(opam env) && pds && \
    (time make -j$(nproc --all) -k test test-terrat release_terrat_ee release_iris \
     || time make -j1 test test-terrat release_terrat_ee release_iris) && \
    find . -name '*.tap' -exec cat '{}' \;

# Build target for terrat-oss
FROM build-setup AS terrat-oss-build
WORKDIR /mono/code
RUN ulimit -s 524288 && ulimit -a && \
    mv /build-cache ./build && \
    eval $(opam env) && pds && \
    (time make -j$(nproc --all) -k test test-terrat release_terrat_oss release_iris \
     || time make -j1 test test-terrat release_terrat_oss release_iris) && \
    find . -name '*.tap' -exec cat '{}' \;

# Final code-indexer image
<<<<<<< HEAD
FROM alpine:3.18 AS code-indexer
RUN addgroup -S terrat && adduser -S -G terrat terrat
=======
FROM alpine:3.22 AS code-indexer
>>>>>>> e9cdad64
COPY --from=code-indexer-build /mono/code/build/release/terrat_code_indexer/terrat_code_indexer.native /usr/local/bin/terrat_code_indexer
USER terrat
WORKDIR /mnt
ENTRYPOINT ["/usr/local/bin/terrat_code_indexer"]

# Final terrat-ee image
FROM alpine:3.22 AS terrat-ee
RUN apk add --no-cache \
    bash \
    ca-certificates \
    curl \
    gettext \
    gmp \
    jq \
    libffi \
    libretls \
    nginx \
    py3-cryptography \
    py3-jwt \
    py3-requests \
    py3-yaml \
    python3 \
    runit \
    strace \
    sudo \
    yj
RUN addgroup -S terrat && adduser -S -G terrat terrat
RUN mkdir -p /usr/local/bin /etc/service/terrat /etc/service/nginx /usr/local/share/terrat/ui/assets
RUN echo 'terrat ALL=(root) NOPASSWD: /usr/sbin/update-ca-certificates' > /etc/sudoers.d/terrat && \
    chmod 440 /etc/sudoers.d/terrat
RUN chown -R terrat:terrat /etc/service /usr/local/share/terrat /etc/nginx /var/lib/nginx /var/log/nginx /run && \
    chgrp terrat /usr/local/share/ca-certificates && \
    chmod 775 /usr/local/share/ca-certificates
COPY docker/terrat/service/terrat /etc/service/terrat/run
COPY docker/terrat/service/nginx /etc/service/nginx/run
COPY docker/terrat/nginx.conf.template /etc/nginx/nginx.conf.template
COPY --from=terrat-ee-build /usr/lib/libkqueue.so /usr/lib/libkqueue.so
COPY --from=terrat-ee-build /usr/lib/libkqueue.so.0 /usr/lib/libkqueue.so.0
COPY --from=terrat-ee-build /mono/code/build/release/terrat_ee/terrat_ee.native /usr/local/bin/terrat
COPY --from=terrat-ee-build /mono/code/build/release/iris/dist/ /usr/local/share/terrat/ui/assets/
USER terrat
EXPOSE 8080
CMD ["runsvdir", "/etc/service"]

# Final terrat-oss image
FROM alpine:3.22 AS terrat-oss
RUN apk add --no-cache \
    bash \
    ca-certificates \
    curl \
    gettext \
    gmp \
    jq \
    libffi \
    libretls \
    nginx \
    py3-cryptography \
    py3-jwt \
    py3-requests \
    py3-yaml \
    python3 \
    runit \
    strace \
    sudo \
    yj
RUN addgroup -S terrat && adduser -S -G terrat terrat
RUN mkdir -p /usr/local/bin /etc/service/terrat /etc/service/nginx /usr/local/share/terrat/ui/assets
RUN echo 'terrat ALL=(root) NOPASSWD: /usr/sbin/update-ca-certificates' > /etc/sudoers.d/terrat && \
    chmod 440 /etc/sudoers.d/terrat
RUN chown -R terrat:terrat /etc/service /usr/local/share/terrat /etc/nginx /var/lib/nginx /var/log/nginx /run && \
    chgrp terrat /usr/local/share/ca-certificates && \
    chmod 775 /usr/local/share/ca-certificates
COPY docker/terrat/service/terrat /etc/service/terrat/run
COPY docker/terrat/service/nginx /etc/service/nginx/run
COPY docker/terrat/nginx.conf.template /etc/nginx/nginx.conf.template
COPY --from=terrat-oss-build /usr/lib/libkqueue.so /usr/lib/libkqueue.so
COPY --from=terrat-oss-build /usr/lib/libkqueue.so.0 /usr/lib/libkqueue.so.0
COPY --from=terrat-oss-build /mono/code/build/release/terrat_oss/terrat_oss.native /usr/local/bin/terrat
COPY --from=terrat-oss-build /mono/code/build/release/iris/dist/ /usr/local/share/terrat/ui/assets/
USER terrat
EXPOSE 8080
CMD ["runsvdir", "/etc/service"]<|MERGE_RESOLUTION|>--- conflicted
+++ resolved
@@ -114,12 +114,8 @@
     find . -name '*.tap' -exec cat '{}' \;
 
 # Final code-indexer image
-<<<<<<< HEAD
-FROM alpine:3.18 AS code-indexer
+FROM alpine:3.22 AS code-indexer
 RUN addgroup -S terrat && adduser -S -G terrat terrat
-=======
-FROM alpine:3.22 AS code-indexer
->>>>>>> e9cdad64
 COPY --from=code-indexer-build /mono/code/build/release/terrat_code_indexer/terrat_code_indexer.native /usr/local/bin/terrat_code_indexer
 USER terrat
 WORKDIR /mnt
