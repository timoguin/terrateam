{
  "name": "purple-pegasi",
  "type": "module",
  "version": "0.0.1",
  "scripts": {
    "dev": "astro dev --host",
    "start": "astro dev --host",
    "generate-ph-init": "node generate-ph-init.js",
    "build": "npm run generate-ph-init && astro check && astro build",
    "preview": "astro preview",
    "astro": "astro"
  },
  "dependencies": {
    "@astrojs/check": "^0.9.3",
    "@astrojs/starlight": "^0.36.2",
    "@expressive-code/plugin-line-numbers": "^0.35.6",
    "@fontsource/roboto": "^5.0.14",
    "astro": "^5.15.3",
<<<<<<< HEAD
    "playwright": "^1.55.1",
=======
    "playwright": "^1.56.1",
>>>>>>> 70d323aa
    "rehype-mermaid": "^3.0.0",
    "sharp": "^0.32.5",
    "starlight-image-zoom": "^0.7.0",
    "typescript": "^5.5.4"
  }
}<|MERGE_RESOLUTION|>--- conflicted
+++ resolved
@@ -16,11 +16,7 @@
     "@expressive-code/plugin-line-numbers": "^0.35.6",
     "@fontsource/roboto": "^5.0.14",
     "astro": "^5.15.3",
-<<<<<<< HEAD
-    "playwright": "^1.55.1",
-=======
     "playwright": "^1.56.1",
->>>>>>> 70d323aa
     "rehype-mermaid": "^3.0.0",
     "sharp": "^0.32.5",
     "starlight-image-zoom": "^0.7.0",
