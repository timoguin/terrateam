--- conflicted
+++ resolved
@@ -129,13 +129,8 @@
           {#if availableProviders[0] === 'github'}
             <button
               on:click={() => handleProviderLogin('github')}
-<<<<<<< HEAD
-              disabled={!serverConfig?.github}
+              disabled={!$serverConfig?.github}
               class="w-full flex justify-center items-center px-3 sm:px-4 py-2.5 sm:py-3 border border-transparent rounded-md shadow-sm text-xs sm:text-sm font-medium text-white bg-gray-900 hover:bg-gray-800 focus:outline-none focus:ring-2 focus:ring-offset-2 focus:ring-gray-500 transition-colors disabled:opacity-50 disabled:cursor-not-allowed"
-=======
-              disabled={!$serverConfig?.github}
-              class="w-full flex justify-center items-center px-4 py-3 border border-transparent rounded-md shadow-sm text-sm font-medium text-white bg-gray-900 hover:bg-gray-800 focus:outline-none focus:ring-2 focus:ring-offset-2 focus:ring-gray-500 transition-colors disabled:opacity-50 disabled:cursor-not-allowed"
->>>>>>> 2ff2c56a
             >
               <Icon icon="mdi:github" class="mr-3" width="20" />
               Sign in with GitHub
@@ -143,13 +138,8 @@
           {:else if availableProviders[0] === 'gitlab'}
             <button
               on:click={() => handleProviderLogin('gitlab')}
-<<<<<<< HEAD
-              disabled={!serverConfig?.gitlab}
+              disabled={!$serverConfig?.gitlab}
               class="w-full flex justify-center items-center px-3 sm:px-4 py-2.5 sm:py-3 border border-transparent rounded-md shadow-sm text-xs sm:text-sm font-medium text-white bg-orange-600 hover:bg-orange-700 focus:outline-none focus:ring-2 focus:ring-offset-2 focus:ring-orange-500 transition-colors disabled:opacity-50 disabled:cursor-not-allowed"
-=======
-              disabled={!$serverConfig?.gitlab}
-              class="w-full flex justify-center items-center px-4 py-3 border border-transparent rounded-md shadow-sm text-sm font-medium text-white bg-orange-600 hover:bg-orange-700 focus:outline-none focus:ring-2 focus:ring-offset-2 focus:ring-orange-500 transition-colors disabled:opacity-50 disabled:cursor-not-allowed"
->>>>>>> 2ff2c56a
             >
               <Icon icon="mdi:gitlab" class="mr-3" width="20" />
               Sign in with GitLab
