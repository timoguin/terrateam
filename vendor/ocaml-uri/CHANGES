--- conflicted
+++ resolved
@@ -1,11 +1,7 @@
-<<<<<<< HEAD
 1.3.11 (2013-10-13):
 * Add relative-relative URI resolution support.
 * OCamldoc fixes.
-=======
-1.3.11 (trunk):
 * Add Travis continous build tests.
->>>>>>> f9cf54bf
 
 1.3.10 (2013-09-05):
 * Rename `Install_printer` to `Uri_top` to prevent conflict with other libraries with similar name (#24).
