--- conflicted
+++ resolved
@@ -1,12 +1,6 @@
-<<<<<<< HEAD
-===== 1.3.5 (unreleased) =====
-
+1.3.5 (unreleased):
 * Fix percent encoding of characters from 0x0 to 0xf.
-
-===== 1.3.4 (2012-11-08) =====
-=======
-1.3.5 (unreleased):
->>>>>>> 8bf67b12
+* Add functions to remove keys from query sets (functions to add already existed).
 
 1.3.4 (2012-11-08):
 * Always encode `+` in URLs to be more compatible with form encoding.
