--- conflicted
+++ resolved
@@ -28,10 +28,7 @@
   | `Query_key
   | `Query_value
   | `Fragment
-<<<<<<< HEAD
-=======
   | `Generic
->>>>>>> a8193494
   | `Custom of (component * string * string) (* (component * safe chars * unsafe chars) *)
 ]
 
@@ -167,11 +164,7 @@
     | `Fragment -> safe_chars_for_fragment
     | `Scheme -> safe_chars_for_scheme
     | `Custom ((component : component), safe, unsafe) ->
-<<<<<<< HEAD
-       let safe_chars = safe_chars_for_component component in
-=======
        let safe_chars = Array.copy (safe_chars_for_component component) in
->>>>>>> a8193494
        for i = 0 to String.length safe - 1 do
          let c = Char.code safe.[i] in
          safe_chars.(c) <- true
@@ -181,10 +174,7 @@
          safe_chars.(c) <- false
        done;
        safe_chars
-<<<<<<< HEAD
-=======
     | `Generic
->>>>>>> a8193494
     | _ -> safe_chars
 
   let normalize_host hso = hso
