/*
 * Copyright (c) 2011 Mark Heily <mark@heily.com>
 *
 * Permission to use, copy, modify, and distribute this software for any
 * purpose with or without fee is hereby granted, provided that the above
 * copyright notice and this permission notice appear in all copies.
 *
 * THE SOFTWARE IS PROVIDED "AS IS" AND THE AUTHOR DISCLAIMS ALL WARRANTIES
 * WITH REGARD TO THIS SOFTWARE INCLUDING ALL IMPLIED WARRANTIES OF
 * MERCHANTABILITY AND FITNESS. IN NO EVENT SHALL THE AUTHOR BE LIABLE FOR
 * ANY SPECIAL, DIRECT, INDIRECT, OR CONSEQUENTIAL DAMAGES OR ANY DAMAGES
 * WHATSOEVER RESULTING FROM LOSS OF USE, DATA OR PROFITS, WHETHER IN AN
 * ACTION OF CONTRACT, NEGLIGENCE OR OTHER TORTIOUS ACTION, ARISING OUT OF
 * OR IN CONNECTION WITH THE USE OR PERFORMANCE OF THIS SOFTWARE.
 */

# define _GNU_SOURCE
# include <poll.h>
#include "../common/private.h"

//XXX-FIXME TEMP
const struct filter evfilt_proc = EVFILT_NOTIMPL;

/*
 * Per-thread epoll event buffer used to ferry data between
 * kevent_wait() and kevent_copyout().
 */
static __thread struct epoll_event epevt[MAX_KEVENT];

const struct kqueue_vtable kqops = {
    linux_kqueue_init,
    linux_kqueue_free,
    linux_kevent_wait,
    linux_kevent_copyout,
    NULL,
    NULL,
    linux_eventfd_init,
    linux_eventfd_close,
    linux_eventfd_raise,
    linux_eventfd_lower,
    linux_eventfd_descriptor
};

int
linux_kqueue_init(struct kqueue *kq)
{
    kq->kq_id = epoll_create(1);
    if (kq->kq_id < 0) {
        dbg_perror("epoll_create(2)");
        return (-1);
    }

    if (filter_register_all(kq) < 0) {
        close(kq->kq_id);
        return (-1);
    }


 #if DEADWOOD
    //might be useful in posix

    /* Add each filter's pollable descriptor to the epollset */
    for (i = 0; i < EVFILT_SYSCOUNT; i++) {
        filt = &kq->kq_filt[i];

        if (filt->kf_id == 0)
            continue;

        memset(&ev, 0, sizeof(ev));
        ev.events = EPOLLIN;
        ev.data.ptr = filt;

        if (epoll_ctl(kq->kq_id, EPOLL_CTL_ADD, filt->kf_pfd, &ev) < 0) {
            dbg_perror("epoll_ctl(2)");
            close(kq->kq_id);
            return (-1);
        }
    }
#endif

    return (0);
}

void
linux_kqueue_free(struct kqueue *kq UNUSED)
{
    abort();//FIXME
}

static int
linux_kevent_wait_hires(
        struct kqueue *kq,
        const struct timespec *timeout)
{
    int n;
#if HAVE_DECL_PPOLL
    struct pollfd fds;

    dbg_printf("waiting for events (timeout=%ld sec %ld nsec)",
            timeout->tv_sec, timeout->tv_nsec);
    fds.fd = kqueue_epfd(kq);
    fds.events = POLLIN;

    n = ppoll(&fds, 1, timeout, NULL);
#else
    int epfd;
    fd_set fds;

    dbg_printf("waiting for events (timeout=%ld sec %ld nsec)",
            timeout->tv_sec, timeout->tv_nsec);

    epfd = kqueue_epfd(kq);
    FD_ZERO(&fds);
    FD_SET(epfd, &fds);
    n = pselect(epfd + 1, &fds, NULL , NULL, timeout, NULL);
#endif

    if (n < 0) {
        if (errno == EINTR) {
            dbg_puts("signal caught");
            return (-1);
        }
        dbg_perror("ppoll(2) or pselect(2)");
        return (-1);
    }
    return (n);
}

int
linux_kevent_wait(
        struct kqueue *kq,
        int nevents,
        const struct timespec *ts)
{
    int timeout, nret;

    /* Use a high-resolution syscall if the timeout value is less than one millisecond.  */
    if (ts != NULL && ts->tv_sec == 0 && ts->tv_nsec > 0 && ts->tv_nsec < 1000000) {
        nret = linux_kevent_wait_hires(kq, ts);
        if (nret <= 0)
            return (nret);

        /* epoll_wait() should have ready events */
        timeout = 0;
    } else {
        /* Convert timeout to the format used by epoll_wait() */
        if (ts == NULL)
            timeout = -1;
        else
            timeout = (1000 * ts->tv_sec) + (ts->tv_nsec / 1000000);
    }

    dbg_puts("waiting for events");
    nret = epoll_wait(kqueue_epfd(kq), &epevt[0], nevents, timeout);
    if (nret < 0) {
        dbg_perror("epoll_wait");
        return (-1);
    }

    return (nret);
}

int
linux_kevent_copyout(struct kqueue *kq, int nready,
        struct kevent *eventlist, int nevents UNUSED)
{
    struct epoll_event *ev;
    struct filter *filt;
    struct knote *kn;
    int i, nret, rv;

    nret = nready;
    for (i = 0; i < nready; i++) {
        ev = &epevt[i];
        kn = (struct knote *) ev->data.ptr;
        filt = &kq->kq_filt[~(kn->kev.filter)];
        rv = filt->kf_copyout(eventlist, kn, ev);
        if (slowpath(rv < 0)) {
            dbg_puts("knote_copyout failed");
            /* XXX-FIXME: hard to handle this without losing events */
            abort();
        }

        /*
         * Certain flags cause the associated knote to be deleted
         * or disabled.
         */
        if (eventlist->flags & EV_DISPATCH)
            knote_disable(filt, kn); //FIXME: Error checking
        if (eventlist->flags & EV_ONESHOT) {
            knote_delete(filt, kn); //FIXME: Error checking
        }

        /* If an empty kevent structure is returned, the event is discarded. */
        /* TODO: add these semantics to windows + solaris platform.c */
        if (fastpath(eventlist->filter != 0)) {
            eventlist++;
        } else {
            dbg_puts("spurious wakeup, discarding event");
            nret--;
        }
    }

    return (nret);
}

int
linux_eventfd_init(struct eventfd *e)
{
    int evfd;

    evfd = eventfd(0, 0);
    if (evfd < 0) {
        dbg_perror("eventfd");
        return (-1);
    }
    if (fcntl(evfd, F_SETFL, O_NONBLOCK) < 0) {
        dbg_perror("fcntl");
        close(evfd);
        return (-1);
    }
    e->ef_id = evfd;

    return (0);
}

void
linux_eventfd_close(struct eventfd *e)
{
    close(e->ef_id);
    e->ef_id = -1;
}

int
linux_eventfd_raise(struct eventfd *e)
{
    uint64_t counter;
    int rv = 0;

    dbg_puts("raising event level");
    counter = 1;
    if (write(e->ef_id, &counter, sizeof(counter)) < 0) {
        switch (errno) {
            case EAGAIN:
                /* Not considered an error */
                break;

            case EINTR:
                rv = -EINTR;
                break;

            default:
                dbg_printf("write(2): %s", strerror(errno));
                rv = -1;
        }
    }
    return (rv);
}

int
linux_eventfd_lower(struct eventfd *e)
{
    uint64_t cur;
    ssize_t n;
    int rv = 0;

    /* Reset the counter */
    dbg_puts("lowering event level");
    n = read(e->ef_id, &cur, sizeof(cur));
    if (n < 0) {
        switch (errno) {
            case EAGAIN:
                /* Not considered an error */
                break;

            case EINTR:
                rv = -EINTR;
                break;

            default:
                dbg_printf("read(2): %s", strerror(errno));
                rv = -1;
        }
    } else if (n != sizeof(cur)) {
        dbg_puts("short read");
        rv = -1;
    }

    return (rv);
}

int
linux_eventfd_descriptor(struct eventfd *e)
{
    return (e->ef_id);
}

int
linux_get_descriptor_type(struct knote *kn)
{
    socklen_t slen;
    struct stat sb;
<<<<<<< HEAD
    int i, lsock;
    socklen_t out_len;
=======
    int i, lsock, stype;
>>>>>>> 2285660f

    /*
     * Test if the descriptor is a socket.
     */
    if (fstat(kn->kev.ident, &sb) < 0) {
        dbg_perror("fstat(2)");
        return (-1);
    }
    if (S_ISREG(sb.st_mode)) {
        kn->kn_flags |= KNFL_REGULAR_FILE;
        dbg_printf("fd %d is a regular file\n", (int)kn->kev.ident);
        return (0);
    }

    /*
     * Test if the socket is active or passive.
     */
    if (! S_ISSOCK(sb.st_mode))
        return (0);

    slen = sizeof(lsock);
    lsock = 0;
    i = getsockopt(kn->kev.ident, SOL_SOCKET, SO_ACCEPTCONN, (char *) &lsock, &slen);
    if (i < 0) {
        switch (errno) {
            case ENOTSOCK:   /* same as lsock = 0 */
                break;
            default:
                dbg_perror("getsockopt(3)");
                return (-1);
        }
    } else {
        if (lsock)
            kn->kn_flags |= KNFL_PASSIVE_SOCKET;
    }

<<<<<<< HEAD
    /*
     * Test if socket has a filter
     * pcap file descriptors need to be considered as passive sockets as
     * SIOCINQ always returns 0 even if data is available.
     * Looking at SO_GET_FILTER is a good way of doing this.
     */
    out_len = 0;
    i = getsockopt(kn->kev.ident, SOL_SOCKET, SO_GET_FILTER, NULL, &out_len);
    if (i < 0) {
        switch (errno) {
            case ENOTSOCK:   /* same as lsock = 0 */
                break;
            default:
                dbg_perror("getsockopt(3)");
                return (-1);
        }
    } else {
        if (out_len)
            kn->kn_flags |= KNFL_PASSIVE_SOCKET;
    }
=======
    slen = sizeof(stype);
    stype = 0;
    i = getsockopt(kn->kev.ident, SOL_SOCKET, SO_TYPE, (char *) &lsock, &slen);
    if (i < 0) {
        dbg_perror("getsockopt(3)");
        return (-1);
    }
    if (stype == SOCK_STREAM)
        kn->kn_flags |= KNFL_STREAM_SOCKET;
>>>>>>> 2285660f

    return (0);
}

char *
epoll_event_dump(struct epoll_event *evt)
{
    static __thread char buf[128];

    if (evt == NULL)
        return "(null)";

#define EPEVT_DUMP(attrib) \
    if (evt->events & attrib) \
       strcat(&buf[0], #attrib" ");

    snprintf(&buf[0], 128, " { data = %p, events = ", evt->data.ptr);
    EPEVT_DUMP(EPOLLIN);
    EPEVT_DUMP(EPOLLOUT);
#if defined(HAVE_EPOLLRDHUP)
    EPEVT_DUMP(EPOLLRDHUP);
#endif
    EPEVT_DUMP(EPOLLONESHOT);
    EPEVT_DUMP(EPOLLET);
    strcat(&buf[0], "}\n");

    return (&buf[0]);
#undef EPEVT_DUMP
}

int
epoll_update(int op, struct filter *filt, struct knote *kn, struct epoll_event *ev)
{
    dbg_printf("op=%d fd=%d events=%s", op, (int)kn->kev.ident,
            epoll_event_dump(ev));
    if (epoll_ctl(filter_epfd(filt), op, kn->kev.ident, ev) < 0) {
        dbg_printf("epoll_ctl(2): %s", strerror(errno));
        return (-1);
    }

    return (0);
}

/*
 * Given a file descriptor, return the path to the file it refers to.
 */
int
linux_fd_to_path(char *buf, size_t bufsz, int fd)
{
    char path[1024];    //TODO: Maxpathlen, etc.

    if (snprintf(&path[0], sizeof(path), "/proc/%d/fd/%d", getpid(), fd) < 0)
        return (-1);

    memset(buf, 0, bufsz);
    return (readlink(path, buf, bufsz));
}
<|MERGE_RESOLUTION|>--- conflicted
+++ resolved
@@ -300,12 +300,8 @@
 {
     socklen_t slen;
     struct stat sb;
-<<<<<<< HEAD
-    int i, lsock;
+    int i, lsock, stype;
     socklen_t out_len;
-=======
-    int i, lsock, stype;
->>>>>>> 2285660f
 
     /*
      * Test if the descriptor is a socket.
@@ -342,7 +338,6 @@
             kn->kn_flags |= KNFL_PASSIVE_SOCKET;
     }
 
-<<<<<<< HEAD
     /*
      * Test if socket has a filter
      * pcap file descriptors need to be considered as passive sockets as
@@ -363,7 +358,7 @@
         if (out_len)
             kn->kn_flags |= KNFL_PASSIVE_SOCKET;
     }
-=======
+
     slen = sizeof(stype);
     stype = 0;
     i = getsockopt(kn->kev.ident, SOL_SOCKET, SO_TYPE, (char *) &lsock, &slen);
@@ -373,7 +368,6 @@
     }
     if (stype == SOCK_STREAM)
         kn->kn_flags |= KNFL_STREAM_SOCKET;
->>>>>>> 2285660f
 
     return (0);
 }
